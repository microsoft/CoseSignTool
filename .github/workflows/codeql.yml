# Run CodeQL Analysis on the repository.
# https://docs.github.com/en/code-security/code-scanning/automatically-scanning-your-code-for-vulnerabilities-and-errors/codeql-code-scanning-for-compiled-languages
name: "CodeQL"

on:
  push:
    branches: [ "main" ]
  pull_request:
    branches: [ "*" ]

jobs:
  analyze:
    name: Analyze
    runs-on: ${{ matrix.os }}
    permissions:
      actions: read
      contents: read
      security-events: write

    strategy:
      fail-fast: false
      matrix:
        language: [ 'csharp' ]
        os: [ubuntu-latest]

    steps:

    - name: Do nothing
      run: echo "Skipping CodeQL for now"

    - name: Checkout repository
      uses: actions/checkout@v3
    
    - name: Setup .NET
      uses: actions/setup-dotnet@v3
      with:
<<<<<<< HEAD
        dotnet-version: 9.0.x
=======
        dotnet-version: 8.0.x
>>>>>>> caa354dc

    # Initializes the CodeQL tools for scanning.
    - name: Initialize CodeQL
      uses: github/codeql-action/init@v3
      with:
        languages: 'csharp'
        queries: security-extended,security-and-quality 
        # See https://codeql.github.com/codeql-query-help/csharp/ for a list of available C# queries.

    # Use the Dotnet Build command to load dependencies and build the code.        
    - name: Build debug
      run: dotnet build --verbosity normal CoseSignTool.sln

    # Do the analysis
    - name: Perform CodeQL Analysis
      uses: github/codeql-action/analyze@v3
      with:
        category: "/language:csharp"<|MERGE_RESOLUTION|>--- conflicted
+++ resolved
@@ -34,11 +34,7 @@
     - name: Setup .NET
       uses: actions/setup-dotnet@v3
       with:
-<<<<<<< HEAD
         dotnet-version: 9.0.x
-=======
-        dotnet-version: 8.0.x
->>>>>>> caa354dc
 
     # Initializes the CodeQL tools for scanning.
     - name: Initialize CodeQL

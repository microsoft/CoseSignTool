--- conflicted
+++ resolved
@@ -1,193 +1,189 @@
-# CoseSignTool and the CoseHandler libraries
-CoseSignTool is a platform-agnostic command line application to create and validate COSE signatures.
-
-CoseHandler is a .NET library of static functions that mirror the functionality of CoseSignTool. Or to put it more accurately, CoseSignTool is a command line shell for CoseHandler.
-
-CoseSignTool and CoseHandler support three commands/methods:
-1. **Sign**: Creates a COSE signature for a file or stream. This signature is saved in a separate file from the source payload, but you may optionally include a copy of the source payload in the signature file.
-2. **Validate**: Validates that a COSE signature is properly formed, has a valid certificate chain, and matches the source payload or its hash.
-3. **Get**: Reads the source payload from a COSE signature and returns the original text, or writes it to file or console.
-
-Additionally, CoseSignTool supports:
-<<<<<<< HEAD
-- **Plugin System**: Extend the tool with custom commands and third-party integrations (Microsoft's Signing Transparency, etc.)
-=======
-- **Plugin System**: Extend the tool with custom commands and third-party integrations (Azure Code Transparency Service, indirect signatures, etc.)
->>>>>>> 36c346ea
-- **Certificate Provider Plugins**: Use cloud-based signing services, HSMs, or custom certificate sources
-  - Built-in support for **Azure Trusted Signing** (Microsoft's managed signing service)
-  - Extensible architecture for custom certificate providers
-  - See [CertificateProviders.md](./docs/CertificateProviders.md) for details
-- **SCITT Compliance**: Automatic CWT (CBOR Web Token) Claims with DID:x509 identifiers for supply chain transparency
-- **Async APIs**: Full async/await support for signing operations with streams and cancellation tokens
-
-For plugin development, see:
-- [Plugins.md](./docs/Plugins.md) - Comprehensive plugin documentation
-- [PluginQuickStart.md](./docs/PluginQuickStart.md) - Quick start guide  
-- [PluginAPI.md](./docs/PluginAPI.md) - Complete API reference
-- [MST.md](./docs/MST.md) - Microsoft's Signing Transparency plugin documentation
-- [CertificateProviders.md](./docs/CertificateProviders.md) - Certificate provider plugin guide
-
-The **CoseSign1**, **CoseSign1.Abstractions**, **CoseSign1.Certificates**, and **CoseSign1.Headers** libraries provide the underlying functionality for CoseSignTool and CoseHandler, and can be called directly for [more advanced scenarios](./docs/Advanced.md), including:
-- Custom header extenders for CWT Claims (SCITT compliance)
-- Async signing operations with streams
-- Custom certificate chain validation
-- Indirect signatures for large payloads
-
-## What is COSE?
-'COSE' refers to [CBOR Object Signing and Encryption](https://www.iana.org/assignments/cose/cose.xhtml), which is the de-facto standard for signing [Software Bills of Materials (SBOM)](https://www.cisa.gov/sbom). It is also used to provide secure authentication for web and Internet Of Things(IOT) application, and is suitable for signing scripts and other text content. CBOR refers to the [Concise Binary Object Representation](https://datatracker.ietf.org/wg/cbor/about/) Internet standard.
-
-## SCITT Compliance
-CoseSignTool supports **SCITT (Supply Chain Integrity, Transparency, and Trust)** compliance through **CWT (CBOR Web Token) Claims** and **DID:x509 identifiers**. SCITT is an emerging IETF standard for creating transparent, verifiable supply chain signatures.
-
-### Key Features
-- **Automatic DID:x509 Generation**: Issuer identifiers are automatically derived from your certificate chain
-- **CWT Claims Support**: Include standardized claims (issuer, subject, audience, expiration, etc.) in your signatures
-- **Enabled by Default**: SCITT compliance is automatically enabled when signing with certificates (can be disabled with `--enable-scitt false`)
-- **Fully Customizable**: Override defaults or add custom claims via CLI or programmatic API
-- **Opt-Out Available**: Disable automatic CWT claims when not needed for your use case
-
-### Quick Example
-```bash
-# Basic SCITT-compliant signature
-# Automatically includes: DID:x509 issuer, default subject, timestamps
-CoseSignTool sign -f payload.txt -pfx mycert.pfx -s signature.cose
-
-# Custom SCITT signature with specific subject and expiration
-CoseSignTool sign -f payload.txt -pfx mycert.pfx -s signature.cose \
-  --cwt-subject "software.release.v1.0" \
-  --cwt-claims "4=1735689600"  # exp: Jan 1, 2025
-
-# Disable SCITT compliance (no automatic CWT claims)
-CoseSignTool sign -f payload.txt -pfx mycert.pfx -s signature.cose \
-  --enable-scitt false
-
-# Using Azure Trusted Signing (cloud-based signing)
-CoseSignTool sign -f payload.txt -s signature.cose \
-  --cert-provider azure-trusted-signing \
-  --ats-endpoint https://contoso.codesigning.azure.net \
-  --ats-account-name ContosoAccount \
-  --ats-cert-profile-name ContosoProfile
-```
-
-For complete documentation, see [SCITTCompliance.md](./docs/SCITTCompliance.md) and [CertificateProviders.md](./docs/CertificateProviders.md)
-
-## Why would I use this?
-[The US Executive Order on Improving the Nation’s Cybersecurity of May 12, 2021](https://en.wikipedia.org/wiki/Software_supply_chain) requires an SBOM for any software or firmare product in use by the US government. This also includes the libraries and tools those products are built with. Even in consumer software, an SBOM helps you protect your customers from supply chain attacks by enabling you to quickly check the version numbers of all the products in your software supply chain.
-CoseSignTool, CoseHandler, and the CoseSign1 libraries are the Microsoft solution for signing SBOMs and, we believe, the most powerful and convenient solution currently on the market.
-
-## How do I get started?
-
-### Using as an executable CLI
-Downloadable versions are available in GitHub [releases](https://github.com/microsoft/CoseSignTool/releases) of this repository. Separate page lists the features and how to use them: [CoseSignTool.md](./docs/CoseSignTool.md).
-
-#### Linux
-Download and extract the folder with the compiled binaries, then make `CoseSignTool` available on the `$PATH`.
-
-```bash
-# download and uzip the release
-mkdir -p ~/cosesigntool
-curl -L https://github.com/microsoft/CoseSignTool/releases/latest/download/CoseSignTool-Linux-release.zip -o ~/cosesigntool/release.zip
-unzip ~/cosesigntool/release.zip -d ~/cosesigntool
-# move the directory to a stable location
-mv ~/cosesigntool/release ~/.local/bin/cosesigntool
-export PATH="$PATH":~/.local/bin/cosesigntool
-# cleanup of files
-rm -rf ~/cosesigntool
-# run the binary
-CoseSignTool
-
-> *** CoseSignTool ***
-> A tool for signing, validating, and getting payload from Cose signatures.
-```
-
-#### MacOS
-Similar to Linux, but choose the appropriate macOS architecture:
-- For Intel Macs: Download `CoseSignTool-MacOS-x64-release.zip`
-- For Apple Silicon Macs (M1/M2/M3): Download `CoseSignTool-MacOS-arm64-release.zip`
-
-If you're unsure of your Mac's architecture, run `uname -m` in Terminal:
-- `x86_64` = Intel Mac (use x64 version)
-- `arm64` = Apple Silicon Mac (use arm64 version)
-
-#### Windows
-Similar to Linux or MacOS you could use PowerShell to download the release, extract and move it to the desired location and to add it to the Path like shown in the example below:
-
-```ps
-PS C:\Users\johndoe> Invoke-WebRequest -Uri https://github.com/microsoft/CoseSignTool/releases/latest/download/CoseSignTool-Windows-release.zip -OutFile C:\Users\johndoe\release.zip
-PS C:\Users\johndoe> Expand-Archive C:\Users\johndoe\release.zip -DestinationPath C:\Users\johndoe
-PS C:\Users\johndoe> Rename-Item -Path "C:\Users\johndoe\release" -NewName "cosesigntool"
-PS C:\Users\johndoe> Move-Item -Path C:\Users\johndoe\cosesigntool -Destination C:\Users\johndoe\AppData\Local\
-PS C:\Users\johndoe> $env:Path += ";C:\Users\johndoe\AppData\Local\cosesigntool"
-PS C:\Users\johndoe> CoseSignTool
-
-*** CoseSignTool ***
-A tool for signing, validating, and getting payload from Cose signatures.
-```
-
-### Using in .NET
-Download a specific version from [releases](https://github.com/microsoft/CoseSignTool/releases). There will be a fully signed version on NuGet.org soon, but this is [just a pre-release](#state-of-the-project), so there's only the open source version available for now.
-
-**Key Libraries and Documentation:**
-- **[CoseHandler.md](./docs/CoseHandler.md)** - High-level API for signing and validation
-- **[CoseSign1.Headers.md](./docs/CoseSign1.Headers.md)** - CWT Claims and custom header extenders for SCITT compliance
-- **[CoseIndirectSignature.md](./docs/CoseIndirectSignature.md)** - Indirect signatures for large payloads
-- **[Advanced.md](./docs/Advanced.md)** - Async APIs, timestamps, and advanced scenarios
-- **[CoseSign1.md](./CoseSign1.md)** - Factory and builder pattern APIs
-
-**Quick Start Example:**
-```csharp
-using CoseSign1;
-using CoseSign1.Certificates.Local;
-using CoseSign1.Headers;
-
-// Certificate-based signing with automatic SCITT compliance
-var cert = new X509Certificate2("cert.pfx", "password");
-var signingKeyProvider = new X509Certificate2CoseSigningKeyProvider(cert);
-
-// Automatic CWT claims (issuer from DID:x509, subject="unknown.intent")
-byte[] payload = File.ReadAllBytes("payload.bin");
-var factory = new CoseSign1MessageFactory();
-CoseSign1Message signature = factory.CreateCoseSign1Message(
-    payload, signingKeyProvider, embedPayload: false);
-
-// Or customize CWT claims
-var cwtExtender = new CWTClaimsHeaderExtender()
-    .SetSubject("myapp.v1.0")
-    .SetExpirationTime(DateTimeOffset.UtcNow.AddYears(1));
-
-CoseSign1Message customSignature = factory.CreateCoseSign1Message(
-    payload, signingKeyProvider, embedPayload: false, 
-    headerExtender: cwtExtender);
-```
-
-## How do I make this better?
-You would like to help? Great!
-First [check to make sure the work isn't already planned](#state-of-the-project), then...
-* If you find a bug or have a feature recommendation, [log an issue.](https://github.com/microsoft/CoseSignTool/issues)
-* If you would like to contribute actual code to the repo or comment on the pull requests of others, read our [contributor guidelines](./docs/CONTRIBUTING.md) and [style guidelines](./docs/STYLE.md), and then make your contribution.
-
-## State of the project
-This project is actively maintained and ready for production use. While we continue to add features and improvements, the core functionality is stable and well-tested.
-
-The work tracking has been moved to [GitHub Issues](https://github.com/microsoft/CoseSignTool/issues). Here are some areas of ongoing development:
-
-#### Planned Features
-* Enhanced batch operations for improved performance
-* Additional certificate provider integrations
-* Extended SCITT features and compliance options
-* Performance optimizations for large-scale signing operations
-
-#### Ongoing Improvements
-* Expanding test coverage across all platforms
-* Performance profiling and optimization
-* Documentation enhancements
-* Community-requested features
-
-## Requirements
-CoseSignTool runs on .NET 8. It depends on the libraries from this package and [Microsoft.Extensions.Configuration.CommandLine](https://www.nuget.org/packages/Microsoft.Extensions.Configuration.CommandLine) from NuGet package version 7.0.0.
-
-The API libraries all run on .NET Standard 2.0.
-
-### Trademarks
-This project may contain trademarks or logos for projects, products, or services. Authorized use of Microsoft trademarks or logos is subject to and must follow [Microsoft’s Trademark & Brand Guidelines.](https://www.microsoft.com/en-us/legal/intellectualproperty/trademarks/usage/general) Use of Microsoft trademarks or logos in modified versions of this project must not cause confusion or imply Microsoft sponsorship. Any use of third-party trademarks or logos are subject to those third-party’s policies.
+# CoseSignTool and the CoseHandler libraries
+CoseSignTool is a platform-agnostic command line application to create and validate COSE signatures.
+
+CoseHandler is a .NET library of static functions that mirror the functionality of CoseSignTool. Or to put it more accurately, CoseSignTool is a command line shell for CoseHandler.
+
+CoseSignTool and CoseHandler support three commands/methods:
+1. **Sign**: Creates a COSE signature for a file or stream. This signature is saved in a separate file from the source payload, but you may optionally include a copy of the source payload in the signature file.
+2. **Validate**: Validates that a COSE signature is properly formed, has a valid certificate chain, and matches the source payload or its hash.
+3. **Get**: Reads the source payload from a COSE signature and returns the original text, or writes it to file or console.
+
+Additionally, CoseSignTool supports:
+- **Plugin System**: Extend the tool with custom commands and third-party integrations (Microsoft's Signing Transparency, etc.)
+- **Certificate Provider Plugins**: Use cloud-based signing services, HSMs, or custom certificate sources
+  - Built-in support for **Azure Trusted Signing** (Microsoft's managed signing service)
+  - Extensible architecture for custom certificate providers
+  - See [CertificateProviders.md](./docs/CertificateProviders.md) for details
+- **SCITT Compliance**: Automatic CWT (CBOR Web Token) Claims with DID:x509 identifiers for supply chain transparency
+- **Async APIs**: Full async/await support for signing operations with streams and cancellation tokens
+
+For plugin development, see:
+- [Plugins.md](./docs/Plugins.md) - Comprehensive plugin documentation
+- [PluginQuickStart.md](./docs/PluginQuickStart.md) - Quick start guide  
+- [PluginAPI.md](./docs/PluginAPI.md) - Complete API reference
+- [MST.md](./docs/MST.md) - Microsoft's Signing Transparency plugin documentation
+- [CertificateProviders.md](./docs/CertificateProviders.md) - Certificate provider plugin guide
+
+The **CoseSign1**, **CoseSign1.Abstractions**, **CoseSign1.Certificates**, and **CoseSign1.Headers** libraries provide the underlying functionality for CoseSignTool and CoseHandler, and can be called directly for [more advanced scenarios](./docs/Advanced.md), including:
+- Custom header extenders for CWT Claims (SCITT compliance)
+- Async signing operations with streams
+- Custom certificate chain validation
+- Indirect signatures for large payloads
+
+## What is COSE?
+'COSE' refers to [CBOR Object Signing and Encryption](https://www.iana.org/assignments/cose/cose.xhtml), which is the de-facto standard for signing [Software Bills of Materials (SBOM)](https://www.cisa.gov/sbom). It is also used to provide secure authentication for web and Internet Of Things(IOT) application, and is suitable for signing scripts and other text content. CBOR refers to the [Concise Binary Object Representation](https://datatracker.ietf.org/wg/cbor/about/) Internet standard.
+
+## SCITT Compliance
+CoseSignTool supports **SCITT (Supply Chain Integrity, Transparency, and Trust)** compliance through **CWT (CBOR Web Token) Claims** and **DID:x509 identifiers**. SCITT is an emerging IETF standard for creating transparent, verifiable supply chain signatures.
+
+### Key Features
+- **Automatic DID:x509 Generation**: Issuer identifiers are automatically derived from your certificate chain
+- **CWT Claims Support**: Include standardized claims (issuer, subject, audience, expiration, etc.) in your signatures
+- **Enabled by Default**: SCITT compliance is automatically enabled when signing with certificates (can be disabled with `--enable-scitt false`)
+- **Fully Customizable**: Override defaults or add custom claims via CLI or programmatic API
+- **Opt-Out Available**: Disable automatic CWT claims when not needed for your use case
+
+### Quick Example
+```bash
+# Basic SCITT-compliant signature
+# Automatically includes: DID:x509 issuer, default subject, timestamps
+CoseSignTool sign -f payload.txt -pfx mycert.pfx -s signature.cose
+
+# Custom SCITT signature with specific subject and expiration
+CoseSignTool sign -f payload.txt -pfx mycert.pfx -s signature.cose \
+  --cwt-subject "software.release.v1.0" \
+  --cwt-claims "4=1735689600"  # exp: Jan 1, 2025
+
+# Disable SCITT compliance (no automatic CWT claims)
+CoseSignTool sign -f payload.txt -pfx mycert.pfx -s signature.cose \
+  --enable-scitt false
+
+# Using Azure Trusted Signing (cloud-based signing)
+CoseSignTool sign -f payload.txt -s signature.cose \
+  --cert-provider azure-trusted-signing \
+  --ats-endpoint https://contoso.codesigning.azure.net \
+  --ats-account-name ContosoAccount \
+  --ats-cert-profile-name ContosoProfile
+```
+
+For complete documentation, see [SCITTCompliance.md](./docs/SCITTCompliance.md) and [CertificateProviders.md](./docs/CertificateProviders.md)
+
+## Why would I use this?
+[The US Executive Order on Improving the Nation’s Cybersecurity of May 12, 2021](https://en.wikipedia.org/wiki/Software_supply_chain) requires an SBOM for any software or firmare product in use by the US government. This also includes the libraries and tools those products are built with. Even in consumer software, an SBOM helps you protect your customers from supply chain attacks by enabling you to quickly check the version numbers of all the products in your software supply chain.
+CoseSignTool, CoseHandler, and the CoseSign1 libraries are the Microsoft solution for signing SBOMs and, we believe, the most powerful and convenient solution currently on the market.
+
+## How do I get started?
+
+### Using as an executable CLI
+Downloadable versions are available in GitHub [releases](https://github.com/microsoft/CoseSignTool/releases) of this repository. Separate page lists the features and how to use them: [CoseSignTool.md](./docs/CoseSignTool.md).
+
+#### Linux
+Download and extract the folder with the compiled binaries, then make `CoseSignTool` available on the `$PATH`.
+
+```bash
+# download and uzip the release
+mkdir -p ~/cosesigntool
+curl -L https://github.com/microsoft/CoseSignTool/releases/latest/download/CoseSignTool-Linux-release.zip -o ~/cosesigntool/release.zip
+unzip ~/cosesigntool/release.zip -d ~/cosesigntool
+# move the directory to a stable location
+mv ~/cosesigntool/release ~/.local/bin/cosesigntool
+export PATH="$PATH":~/.local/bin/cosesigntool
+# cleanup of files
+rm -rf ~/cosesigntool
+# run the binary
+CoseSignTool
+
+> *** CoseSignTool ***
+> A tool for signing, validating, and getting payload from Cose signatures.
+```
+
+#### MacOS
+Similar to Linux, but choose the appropriate macOS architecture:
+- For Intel Macs: Download `CoseSignTool-MacOS-x64-release.zip`
+- For Apple Silicon Macs (M1/M2/M3): Download `CoseSignTool-MacOS-arm64-release.zip`
+
+If you're unsure of your Mac's architecture, run `uname -m` in Terminal:
+- `x86_64` = Intel Mac (use x64 version)
+- `arm64` = Apple Silicon Mac (use arm64 version)
+
+#### Windows
+Similar to Linux or MacOS you could use PowerShell to download the release, extract and move it to the desired location and to add it to the Path like shown in the example below:
+
+```ps
+PS C:\Users\johndoe> Invoke-WebRequest -Uri https://github.com/microsoft/CoseSignTool/releases/latest/download/CoseSignTool-Windows-release.zip -OutFile C:\Users\johndoe\release.zip
+PS C:\Users\johndoe> Expand-Archive C:\Users\johndoe\release.zip -DestinationPath C:\Users\johndoe
+PS C:\Users\johndoe> Rename-Item -Path "C:\Users\johndoe\release" -NewName "cosesigntool"
+PS C:\Users\johndoe> Move-Item -Path C:\Users\johndoe\cosesigntool -Destination C:\Users\johndoe\AppData\Local\
+PS C:\Users\johndoe> $env:Path += ";C:\Users\johndoe\AppData\Local\cosesigntool"
+PS C:\Users\johndoe> CoseSignTool
+
+*** CoseSignTool ***
+A tool for signing, validating, and getting payload from Cose signatures.
+```
+
+### Using in .NET
+Download a specific version from [releases](https://github.com/microsoft/CoseSignTool/releases). There will be a fully signed version on NuGet.org soon, but this is [just a pre-release](#state-of-the-project), so there's only the open source version available for now.
+
+**Key Libraries and Documentation:**
+- **[CoseHandler.md](./docs/CoseHandler.md)** - High-level API for signing and validation
+- **[CoseSign1.Headers.md](./docs/CoseSign1.Headers.md)** - CWT Claims and custom header extenders for SCITT compliance
+- **[CoseIndirectSignature.md](./docs/CoseIndirectSignature.md)** - Indirect signatures for large payloads
+- **[Advanced.md](./docs/Advanced.md)** - Async APIs, timestamps, and advanced scenarios
+- **[CoseSign1.md](./CoseSign1.md)** - Factory and builder pattern APIs
+
+**Quick Start Example:**
+```csharp
+using CoseSign1;
+using CoseSign1.Certificates.Local;
+using CoseSign1.Headers;
+
+// Certificate-based signing with automatic SCITT compliance
+var cert = new X509Certificate2("cert.pfx", "password");
+var signingKeyProvider = new X509Certificate2CoseSigningKeyProvider(cert);
+
+// Automatic CWT claims (issuer from DID:x509, subject="unknown.intent")
+byte[] payload = File.ReadAllBytes("payload.bin");
+var factory = new CoseSign1MessageFactory();
+CoseSign1Message signature = factory.CreateCoseSign1Message(
+    payload, signingKeyProvider, embedPayload: false);
+
+// Or customize CWT claims
+var cwtExtender = new CWTClaimsHeaderExtender()
+    .SetSubject("myapp.v1.0")
+    .SetExpirationTime(DateTimeOffset.UtcNow.AddYears(1));
+
+CoseSign1Message customSignature = factory.CreateCoseSign1Message(
+    payload, signingKeyProvider, embedPayload: false, 
+    headerExtender: cwtExtender);
+```
+
+## How do I make this better?
+You would like to help? Great!
+First [check to make sure the work isn't already planned](#state-of-the-project), then...
+* If you find a bug or have a feature recommendation, [log an issue.](https://github.com/microsoft/CoseSignTool/issues)
+* If you would like to contribute actual code to the repo or comment on the pull requests of others, read our [contributor guidelines](./docs/CONTRIBUTING.md) and [style guidelines](./docs/STYLE.md), and then make your contribution.
+
+## State of the project
+This project is actively maintained and ready for production use. While we continue to add features and improvements, the core functionality is stable and well-tested.
+
+The work tracking has been moved to [GitHub Issues](https://github.com/microsoft/CoseSignTool/issues). Here are some areas of ongoing development:
+
+#### Planned Features
+* Enhanced batch operations for improved performance
+* Additional certificate provider integrations
+* Extended SCITT features and compliance options
+* Performance optimizations for large-scale signing operations
+
+#### Ongoing Improvements
+* Expanding test coverage across all platforms
+* Performance profiling and optimization
+* Documentation enhancements
+* Community-requested features
+
+## Requirements
+CoseSignTool runs on .NET 8. It depends on the libraries from this package and [Microsoft.Extensions.Configuration.CommandLine](https://www.nuget.org/packages/Microsoft.Extensions.Configuration.CommandLine) from NuGet package version 7.0.0.
+
+The API libraries all run on .NET Standard 2.0.
+
+### Trademarks
+This project may contain trademarks or logos for projects, products, or services. Authorized use of Microsoft trademarks or logos is subject to and must follow [Microsoft’s Trademark & Brand Guidelines.](https://www.microsoft.com/en-us/legal/intellectualproperty/trademarks/usage/general) Use of Microsoft trademarks or logos in modified versions of this project must not cause confusion or imply Microsoft sponsorship. Any use of third-party trademarks or logos are subject to those third-party’s policies.